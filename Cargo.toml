--- conflicted
+++ resolved
@@ -9,11 +9,7 @@
 chrono = "0.4"
 clap = "2.20.3"
 difference = "2.0"
-<<<<<<< HEAD
-nix = "0.11.0" # TODO(blacknon): 使ってないんだっけ…？確認して使ってなかったら消す
-=======
 nix = "0.11.0" # TODO(blacknon): for MacOS
->>>>>>> 1961dc76
 regex= "*"
 itertools = "*"
 lazy_static = "*"
